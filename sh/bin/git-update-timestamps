--- conflicted
+++ resolved
@@ -102,6 +102,7 @@
             --date=format:%Y%m%d%H%M.%S \
             --pretty=format:%ad \
             --date-order \
+                "${GIT_LOG_OPTS[@]}" \
             -- "${filepath}"
     )
 
@@ -121,7 +122,6 @@
 function main() {
     parse-args "${@}"
 
-<<<<<<< HEAD
     local line sub_filepath timestamp
     # Since ls-tree returns filepaths relative to the git root, ensure that we
     # can convert those paths into paths relative to the current directory
@@ -139,24 +139,6 @@
             printf '%s => ' "${filepath}"
             update-timestamp "${filepath}"
         fi
-=======
-    for file in "${FILEPATHS[@]}"; do
-        timestamp=$(
-            git log \
-                -n 1 \
-                --date=format:%Y%m%d%H%M.%S \
-                --pretty=format:%cd \
-                --date-order \
-                "${GIT_LOG_OPTS[@]}" \
-                -- "${file}"
-        )
-        if [ -z "${timestamp}" ]; then
-            echo "ERROR: skipping '${file}' -- no git log found" >&2
-            continue
-        fi
-        echo "${timestamp}  ${file}"
-        touch -m -t "${timestamp}" "${file}"
->>>>>>> e7b73fdd
     done
 }
 
