#!/usr/bin/env bash
#
# A custom wrapper around git that adds some useful features for certain
# subcommands. If a subcommand is not modified by this script, then it is
# passed through to git.
#
# Exit codes:
# - 0: success
# - 1: git command failed
# - 2: pre-process failed
# - 3: post-process failed
#
# Config Settings:
# - wrapper.showScriptName: if set to true, the pre-/post-process script output
#   will be prefixed with the name of the script that is being run.
# ~ wrapper.disablePreProcess: if set to true, the pre-process scripts will not
#   be run.
# ~ wrapper.disablePostProcess: if set to true, the post-process scripts will
#   not be run.
# ~ wrapper.scriptDir: the directory where the pre-/post-process scripts are
#   located. If not set, the default is ~/.git.d/
# ~ wrapper.disableScripts: a comma-separated list of scripts to disable.
#   Scripts are specified by name without the .sh extension.
# ~ wrapper.disableSubcommands: a comma-separated list of git subcommands to
#   disable. If a subcommand is disabled, then the pre-/post-process scripts
#   will not be run for that subcommand.
#
# If a pre-process script exits with a code of 2, then the script will exit
# immediately with a code of 2. If a post-process script exits with a code of 3,
#
# Determine the path to the actual git executable.
#
# First: look specifically for /usr/bin/git.
# Second: if that does not exist, look for any executable that does not have
# /home/ anywhere in the filepath and does contain /usr/, /bin/, or /opt/. We no
# longer look for an exectuable specifically in the root level directories to
# ensure compatibility with lightly chrooted environments where the system level
# /bin/ and /usr/bin/ directories are not actually at the root level of the
# filesystem.
#
# TODO:
# - add a USE_COLOR global var for scripts to use to determine if color should
#   be used
# - add a function for removing ansi codes from pre-/post-process output
# - add a function for printing an error message
<<<<<<< HEAD
if [[ -x "/usr/bin/git" ]]; then
    GIT="/usr/bin/git"
else
    GIT=$(
        which -a git \
            | awk '
                ! ($0 ~ /.*\/home\/.*/) && ($0 ~ /.*\/(usr|bin|opt)\/.*/) {
                    print
                }
            ' \
            | head -1
    )
=======

## Version #####################################################################

__GIT_WRAPPER_VERSION="0.1.0"
__GIT_WRAPPER_PATH=$(realpath "${0}")


## Helpful Functions ###########################################################

# Debug function
if ! declare -f debug &>/dev/null; then
    function debug() {
        if [[ "${DEBUG}" =~ ^"true"|"1"$ ]]; then
            if [[ ${#} -gt 0 ]]; then
                echo ${@} >&2
            fi
            return 0
        fi
        return 1
    }
>>>>>>> e7b73fdd
fi

# Function to run the specified command
function run-git-cmd() {
    debug -e "running: \033[1m${GIT} \033[0;36m$([[ ${#GIT_ARGS[@]} -gt 0 ]] && printf "%q " "${GIT_ARGS[@]}")\033[32m${GIT_SUBCOMMAND}\033[34m$([[ ${#GIT_SUBCOMMAND_ARGS[@]} -gt 0 ]] && printf " %q" "${GIT_SUBCOMMAND_ARGS[@]}")\033[0m"
    "${GIT}" "${GIT_ARGS[@]}" "${GIT_SUBCOMMAND}" "${GIT_SUBCOMMAND_ARGS[@]}"
}


## Find `git` ##################################################################

# Find the first git executable that isn't this script
while read -r filepath; do
    # Get the real path to the executable
    filepath_real=$(realpath "${filepath}")
    # Ensure the file isn't this script
    [[ "${filepath_real}" == "${__GIT_WRAPPER_PATH}" ]] && continue
    GIT="${filepath_real}"
    break
done <<< $(which -a git)

# If git is not found, we can't do shit
if [[ -z "${GIT}" ]]; then
    echo "error: no git binary found"
    exit 1
fi


## Session Information #########################################################

# Are we in a pipe?
[[ -t 1 ]] && _IN_TERMINAL=true || _IN_TERMINAL=false
debug "_IN_TERMINAL = ${_IN_TERMINAL}"

# Are we in a script?
## get the calling process arguments
__PARENT_ARGS=$(ps -o args= "${PPID}")
## if it contains a space, e.g. `-bash ./script.sh`, then we're in a script
if [[ "${__PARENT_ARGS}" =~ " " ]]; then
    _IN_SCRIPT=true
else
    _IN_SCRIPT=false
fi
debug "_IN_SCRIPT = ${_IN_SCRIPT}"


## Parse Arguments #############################################################

# Parse the git args, subcommand, and subcommand args
declare -ga GIT_ARGS
declare -ga GIT_SUBCOMMAND_ARGS
RUN_GIT_CMD=true  # used by hooks to disable running the requested git command
GIT_SUBCOMMAND=""

# Determine if this is being called at an interactive prompt or in a script
# GIT_INTERACTIVE=false
# if [[ "${-}" =~ "i" ]]; then
    # GIT_INTERACTIVE=true
# fi
# 
# echo "## git"
# if [[ -t 0 ]]; then
	# echo "INTERACTIVE"
# else
	# echo "NO INTERACTIVE"
# fi
# echo "FUNCNAME:         ${FUNCNAME[@]}"
# echo "BASH_SOURCE:      ${BASH_SOURCE[@]}"
# echo "GIT_INTERACTIVE:  ${GIT_INTERACTIVE}"
# echo "\$0:              ${0}"


# Determine the git arguments, subcommand, and subcommand arguments
while [[ ${#} -gt 0 ]]; do
    case ${1} in
        # Handle all options that take no arguments
        -h | --help | --version | --html-path | --man-path | --info-path | \
        -p | --paginate | -P | --no-pager | --no-replace-objects | --bare | \
        --literal-pathspecs | --glob-pathspecs | --noglob-pathspecs | \
        --icase-pathspecs | --no-optional-locks | --no-renames | --exec-path*)
            debug "no arg: ${1}"
            GIT_ARGS+=("${1}")
            shift 1
            ;;

        # Handle all options that optionally take an argument
        --git-dir* | --work-tree* | --namespace* | --super-prefix* | \
        --config-env* | --list-cmds*)
            debug "arg optional: ${1}"
            # Determine if the argument contains an equals sign
            if [[ "${1}" =~ = ]]; then
                # If it does, then there is no 2nd argument
                GIT_ARGS+=("${1}")
                shift 1
            else
                # If it doesn't, then there is a 2nd argument to store
                GIT_ARGS+=("${1}" "${2}")
                shift 2
            fi
            ;;

        # Handle all options that require an argument
        -C | -c)
            debug "arg required: ${1}"
            GIT_ARGS+=("${1}" "${2}")
            shift 2
            ;;

        *)
            # This is the subcommand -- store it and the rest of the args
            GIT_SUBCOMMAND="${1}"
            shift 1
            GIT_SUBCOMMAND_ARGS=("${@}")
            debug "subcommand: ${GIT_SUBCOMMAND}"
            debug "subcommand args (${#@}):`printf " '%s'" "${GIT_SUBCOMMAND_ARGS[@]}"`"
            break
            ;;
    esac
    debug "git args (${#@}):`printf " '%s'" "${GIT_ARGS[@]}"`"
done

<<<<<<< HEAD
# Function to run the specified command
function run-git-cmd() {
    debug -e "running: \033[1m${GIT} \033[0;36m$([[ ${#GIT_ARGS[@]} -gt 0 ]] && printf "%q " "${GIT_ARGS[@]}")\033[32m${GIT_SUBCOMMAND}\033[34m$([[ ${#GIT_SUBCOMMAND_ARGS[@]} -gt 0 ]] && printf " %q" "${GIT_SUBCOMMAND_ARGS[@]}")\033[0m"
    "${GIT}" "${GIT_ARGS[@]}" "${GIT_SUBCOMMAND}" "${GIT_SUBCOMMAND_ARGS[@]}"
}

# Function to get a configuration setting
function git-option() {
    local type="${1}"
    local option="${2}"
    local default="${3}"

    "${GIT}" "${GIT_ARGS[@]}" config --get --type="${type}" "${option}" 2>/dev/null \
        || echo "${default}"
}

GIT_EXIT_CODE=0
PRE_EXIT_CODE=0
POST_EXIT_CODE=0
=======

## Var Setup ###################################################################
>>>>>>> e7b73fdd

# Determine if we should exit on pre-hook failure
EXIT_ON_FAILURE=$(git-option bool wrapper.exitOnFailure false)
debug "exit on failure: ${EXIT_ON_FAILURE}"

# Determine if we should show pre-/post-process script names
SHOW_SCRIPT_NAME=$(git-option bool wrapper.showScriptName false)
debug "show script name: ${SHOW_SCRIPT_NAME}"

# Determine if we should use colors
COLOR_CONFIG=$("${GIT}" "${GIT_ARGS[@]}" config ui.color)
debug "color config: ${COLOR_CONFIG}"
case "${COLOR_CONFIG}" in
    always | true)
        USE_COLOR="true"
        ;;
    never | false)
        USE_COLOR="false"
        ;;
    auto)
        ${_IN_TERMINAL} && USE_COLOR="true" || USE_COLOR="false"
        ;;
    *)
        USE_COLOR="false"
        ;;
esac
debug "use color: ${USE_COLOR}"

GIT_EXIT_CODE=0
PRE_EXIT_CODE=0
POST_EXIT_CODE=0


## Pre-process #################################################################

# Do stuff before running the git command
debug "begin pre-processing"
shopt -s nullglob  # don't fail if glob patterns don't match anything
for filepath in "${HOME}/.git.d/pre-process.d/${GIT_SUBCOMMAND,,}"[_.-]*sh "${HOME}/.git.d/pre-process.d/"[0-9]*.sh; do
    debug "sourcing pre-process script: ${filepath}"
    if [[ "${SHOW_SCRIPT_NAME}" == "true" ]]; then
        filename=$(basename "${filepath}" | sed -E 's/\.[^.]+$//')
        # Run the script and print output in the format:
        #   <filename>: error: <stderr>
        #   <filename>: <stdout>
        source "${filepath}" \
            1> >(awk -v filename="${filename}" '{print filename ": " $0}') \
            2> >(awk -v filename="${filename}" '{print filename ": error: " $0}')
        PRE_EXIT_CODE=${?}
    else
        source "${filepath}"
        PRE_EXIT_CODE=${?}
    fi
    
    if [[ ${PRE_EXIT_CODE} -ne 0 ]]; then
        echo "pre-process script '$(dirname ${filepath})' failed with exit code ${PRE_EXIT_CODE}" >&2
        if ${EXIT_ON_FAILURE}; then
            exit ${PRE_EXIT_CODE}
        fi
    fi
done
shopt -u nullglob


## Run git #####################################################################

# Run the git command if requested
if [[ "${RUN_GIT_CMD}" == "true" ]]; then
    run-git-cmd
    GIT_EXIT_CODE=${?}
    debug "git command exited with ${GIT_EXIT_CODE}"
    if [[ ${GIT_EXIT_CODE} -ne 0 ]]; then
        debug "git command failed"
        if ${EXIT_ON_FAILURE}; then
            exit ${GIT_EXIT_CODE}
        fi
    fi
fi


## Post-process ################################################################

# Do other stuff after running the git command
debug "begin post-processing"
shopt -s nullglob  # don't fail if glob patterns don't match anything
for filepath in "${HOME}/.git.d/post-process.d/${GIT_SUBCOMMAND,,}"[_.-]*sh "${HOME}/.git.d/post-process.d/"[0-9]*.sh; do
    debug "sourcing post-process script: ${filepath}"
    script_name=$(basename "${filepath}" | sed -E 's/\.[^.]+$//')
    if [[ "${SHOW_SCRIPT_NAME}" == "true" ]]; then
        # Run the script and print output in the format:
        #   <filename>: error: <stderr>
        #   <filename>: <stdout>
        {
            source "${filepath}" 2>&3 \
                | >&2 awk -v script_name="${script_name}" '{print script_name ": error: " $0}'
        } 3>&1 1>&2 \
            | awk -v script_name="${script_name}" '{print script_name ": " $0}'
    else
        source "${filepath}"
    fi
    
    POST_EXIT_CODE=${?}
    if [[ ${POST_EXIT_CODE} -ne 0 ]]; then
        echo "post-process script '${script_name}' failed with exit code ${POST_EXIT_CODE}" >&2
        if ${EXIT_ON_FAILURE}; then
            exit ${POST_EXIT_CODE}
        fi
    fi
done
shopt -u nullglob

exit ${GIT_EXIT_CODE}<|MERGE_RESOLUTION|>--- conflicted
+++ resolved
@@ -43,20 +43,6 @@
 #   be used
 # - add a function for removing ansi codes from pre-/post-process output
 # - add a function for printing an error message
-<<<<<<< HEAD
-if [[ -x "/usr/bin/git" ]]; then
-    GIT="/usr/bin/git"
-else
-    GIT=$(
-        which -a git \
-            | awk '
-                ! ($0 ~ /.*\/home\/.*/) && ($0 ~ /.*\/(usr|bin|opt)\/.*/) {
-                    print
-                }
-            ' \
-            | head -1
-    )
-=======
 
 ## Version #####################################################################
 
@@ -77,7 +63,6 @@
         fi
         return 1
     }
->>>>>>> e7b73fdd
 fi
 
 # Function to run the specified command
@@ -199,12 +184,7 @@
     debug "git args (${#@}):`printf " '%s'" "${GIT_ARGS[@]}"`"
 done
 
-<<<<<<< HEAD
-# Function to run the specified command
-function run-git-cmd() {
-    debug -e "running: \033[1m${GIT} \033[0;36m$([[ ${#GIT_ARGS[@]} -gt 0 ]] && printf "%q " "${GIT_ARGS[@]}")\033[32m${GIT_SUBCOMMAND}\033[34m$([[ ${#GIT_SUBCOMMAND_ARGS[@]} -gt 0 ]] && printf " %q" "${GIT_SUBCOMMAND_ARGS[@]}")\033[0m"
-    "${GIT}" "${GIT_ARGS[@]}" "${GIT_SUBCOMMAND}" "${GIT_SUBCOMMAND_ARGS[@]}"
-}
+
 
 # Function to get a configuration setting
 function git-option() {
@@ -216,13 +196,7 @@
         || echo "${default}"
 }
 
-GIT_EXIT_CODE=0
-PRE_EXIT_CODE=0
-POST_EXIT_CODE=0
-=======
-
 ## Var Setup ###################################################################
->>>>>>> e7b73fdd
 
 # Determine if we should exit on pre-hook failure
 EXIT_ON_FAILURE=$(git-option bool wrapper.exitOnFailure false)
